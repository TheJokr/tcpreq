from typing import ClassVar, Awaitable, List, Optional
import random
import asyncio
from ipaddress import IPv4Address

from .base import BaseTest
from .result import TestResult, TEST_PASS, TEST_UNK, TEST_FAIL
from .ttl_coding import encode_ttl, decode_ttl
from ..types import IPAddressType
from ..tcp import Segment, MSSOption
from ..tcp.options import parse_options
from ..alp import ALP_MAP


class MSSSupportTest(BaseTest[IPAddressType]):
    """Verify support for the MSS option."""
    # See "Measuring the Evolution of Transport Protocols in the Internet"
    # for measurements on minimum accepted MSS values
    _MSS_OPT: ClassVar[MSSOption] = MSSOption(256)

    __slots__ = ()

    async def run(self) -> TestResult:
        if self.dst.port not in ALP_MAP:
            return TestResult(self, TEST_UNK, 0, "Missing ALP module for port {}".format(self.dst.port))

        cur_seq = random.randint(0, 0xffff_ffff)
        opts = (self._MSS_OPT,)
        futs: List[Awaitable[None]] = []
        for ttl in range(1, self._HOP_LIMIT + 1):
            futs.append(self.send(
                Segment(self.src, self.dst, seq=cur_seq, window=0xffff, syn=True,  # type: ignore
                        options=opts, **encode_ttl(ttl, win=False, ack=True, up=True, opts=False)),
                ttl=ttl
            ))
        del opts
        await asyncio.wait(futs, loop=self._loop)
        del futs

        # TODO: change timeout?
        syn_res = await self._synchronize(cur_seq, timeout=30, test_stage=1)
        if isinstance(syn_res, TestResult):
            return syn_res
        elif len(syn_res) > 276:
            result: Optional[TestResult] = TestResult(self, TEST_FAIL, 1, "Segment too large")
        else:
            result = None

        await asyncio.sleep(10, loop=self._loop)
        res_stat = 0
        hops = (i for i in (self._check_quote(*item) for item in self.quote_queue) if i is not None)
        for mbox_hop in hops:
            if mbox_hop == 0 and res_stat >= 1:
                continue

            reason = "Middlebox interference detected"
            reason += " at or before hop {0}" if mbox_hop > 0 else " at unknown hop"
            reason += " (MSS modified or deleted)"
            result = TestResult(self, TEST_UNK, 1, reason.format(mbox_hop))

            if mbox_hop > 0:
                break
            else:
                res_stat = 1
        del res_stat, hops

        if result is not None:
            await self.send(syn_res.make_reset(self.src, self.dst))
            return result

        # Clear queues (might contain additional items due to multiple SYNs reaching the target)
        self.quote_queue.clear()
        self.recv_queue = asyncio.Queue(loop=self._loop)

        # TODO: multiple flights?
<<<<<<< HEAD
        alp = ALP_MAP[self.dst[1]](self.src, self.dst)
        req = alp.pull_data(200)
=======
        alp = ALP_MAP[self.dst.port](self.src, self.dst)
        req = alp.pull_data(256)
>>>>>>> 3ee7f21d
        if req is None:
            await self.send(syn_res.make_reset(self.src, self.dst))
            return TestResult(self, TEST_UNK, 1, "No ALP data available")

        await self.send(syn_res.make_reply(self.src, self.dst, window=0xffff, ack=True, payload=req))
        del req

        # Check received segment sizes
        seg = syn_res
        result = TestResult(self, TEST_PASS)
        await asyncio.sleep(30, loop=self._loop)
        while True:
            try:
                seg = Segment.from_bytes(self.dst.ip.packed, self.src.ip.packed,
                                         self.recv_queue.get_nowait())
            except asyncio.QueueEmpty:
                break
            except ValueError:
                # Silently ignore invalid segments
                pass
            else:
                if len(seg) > 276:
                    result = TestResult(self, TEST_FAIL, 1, "Segment too large")
                    break

        await self.send(seg.make_reset(self.src, self.dst))
        return result

    def _check_quote(self, src_addr: bytes, ttl_guess: int, quote: bytes) -> Optional[int]:
        qlen = len(quote)
        if qlen < 20:
            # Header options not included in quote
            return None

        head_len = (quote[12] >> 2) & 0b00111100
        if qlen < head_len:
            # Header options not included in quote
            return None

        found = False
        opts = bytearray(quote[20:head_len])
        try:
            for opt in parse_options(opts):
                if isinstance(opt, MSSOption):
                    if opt == self._MSS_OPT:
                        found = True
                    else:
                        found = False
                        break
        except ValueError:
            pass

        return (None if found else
                decode_ttl(quote, ttl_guess, self._HOP_LIMIT, win=False, ack=True, up=True, opts=False))


class MissingMSSTest(BaseTest[IPAddressType]):
    """Check fallback MSS value for validity."""
    __slots__ = ()

    async def run(self) -> TestResult:
        if self.dst.port not in ALP_MAP:
            return TestResult(self, TEST_UNK, 0, "Missing ALP module for port {}".format(self.dst.port))

        # Defaults defined in RFC 793bis
        if isinstance(self.dst.ip, IPv4Address):
            seg_max_len = 536 + 20
        else:
            seg_max_len = 1220 + 20

        cur_seq = random.randint(0, 0xffff_ffff)
        futs: List[Awaitable[None]] = []
        for ttl in range(1, self._HOP_LIMIT + 1):
            futs.append(self.send(
                Segment(self.src, self.dst, seq=cur_seq, window=0xffff, syn=True,  # type: ignore
                        **encode_ttl(ttl, win=False, ack=True, up=True, opts=True)),
                ttl=ttl
            ))
        await asyncio.wait(futs, loop=self._loop)
        del futs

        # TODO: change timeout?
        syn_res = await self._synchronize(cur_seq, timeout=30, test_stage=1)
        if isinstance(syn_res, TestResult):
            return syn_res
        elif len(syn_res) > seg_max_len:
            result: Optional[TestResult] = TestResult(self, TEST_FAIL, 1, "Segment too large")
        else:
            result = None

        await asyncio.sleep(10, loop=self._loop)
        res_stat = 0
        hops = (i for i in (self._check_quote(*item) for item in self.quote_queue) if i is not None)
        for mbox_hop in hops:
            if mbox_hop == 0 and res_stat >= 1:
                continue

            reason = "Middlebox interference detected"
            reason += " at or before hop {0}" if mbox_hop > 0 else " at unknown hop"
            reason += " (MSS inserted)"
            result = TestResult(self, TEST_UNK, 1, reason.format(mbox_hop))

            if mbox_hop > 0:
                break
            else:
                res_stat = 1
        del res_stat, hops

        if result is not None:
            await self.send(syn_res.make_reset(self.src, self.dst))
            return result

        # Clear queues (might contain additional items due to multiple SYNs reaching the target)
        self.quote_queue.clear()
        self.recv_queue = asyncio.Queue(loop=self._loop)

        # TODO: multiple flights?
<<<<<<< HEAD
        alp = ALP_MAP[self.dst[1]](self.src, self.dst)
        req = alp.pull_data(seg_max_len - 40)
=======
        alp = ALP_MAP[self.dst.port](self.src, self.dst)
        req = alp.pull_data(seg_max_len)
>>>>>>> 3ee7f21d
        if req is None:
            await self.send(syn_res.make_reset(self.src, self.dst))
            return TestResult(self, TEST_UNK, 1, "No ALP data available")

        await self.send(syn_res.make_reply(self.src, self.dst, window=0xffff, ack=True, payload=req))
        del req

        # Check received segment sizes
        seg = syn_res
        result = TestResult(self, TEST_PASS)
        await asyncio.sleep(30, loop=self._loop)
        while True:
            try:
                seg = Segment.from_bytes(self.dst.ip.packed, self.src.ip.packed,
                                         self.recv_queue.get_nowait())
            except asyncio.QueueEmpty:
                break
            except ValueError:
                # Silently ignore invalid segments
                pass
            else:
                if len(seg) > seg_max_len:
                    result = TestResult(self, TEST_FAIL, 1, "Segment too large")
                    break

        await self.send(seg.make_reset(self.src, self.dst))
        return result

    def _check_quote(self, src_addr: bytes, ttl_guess: int, quote: bytes) -> Optional[int]:
        qlen = len(quote)
        if qlen < 20:
            # Header options not included in quote
            return None

        head_len = (quote[12] >> 2) & 0b00111100
        if qlen < head_len:
            # Header options not included in quote
            return None

        opts = bytearray(quote[20:head_len])
        try:
            if not any(isinstance(opt, MSSOption) for opt in parse_options(opts)):
                return None
        except ValueError:
            pass

        return decode_ttl(quote, ttl_guess, self._HOP_LIMIT, win=False, ack=True, up=True, opts=True)


# Derive from MSSSupportTest to avoid duplicating _check_quote
# TODO: Factor common part into base class for both MSSSupportTest and LateOptionTest
class LateOptionTest(MSSSupportTest[IPAddressType]):
    """Test response to MSS option delivered after the 3WH."""
    __slots__ = ()

    async def run(self) -> TestResult:
        if self.dst.port not in ALP_MAP:
            return TestResult(self, TEST_UNK, 0, "Missing ALP module for port {}".format(self.dst.port))

        cur_seq = random.randint(0, 0xffff_ffff)
        opts = (self._MSS_OPT,)
        futs: List[Awaitable[None]] = []
        for ttl in range(1, self._HOP_LIMIT + 1):
            futs.append(self.send(
                Segment(self.src, self.dst, seq=cur_seq, window=0xffff, syn=True,  # type: ignore
                        options=opts, **encode_ttl(ttl, win=False, ack=True, up=True, opts=False)),
                ttl=ttl
            ))
        del opts
        await asyncio.wait(futs, loop=self._loop)
        del futs

        # TODO: change timeout?
        syn_res = await self._synchronize(cur_seq, timeout=30, test_stage=1)
        if isinstance(syn_res, TestResult):
            return syn_res
        elif len(syn_res) > 276:
            result: Optional[TestResult] = TestResult(self, TEST_FAIL, 1, "Segment too large")
        else:
            result = None

        await asyncio.sleep(10, loop=self._loop)
        res_stat = 0
        hops = (i for i in (self._check_quote(*item) for item in self.quote_queue) if i is not None)
        for mbox_hop in hops:
            if mbox_hop == 0 and res_stat >= 1:
                continue

            reason = "Middlebox interference detected"
            reason += " at or before hop {0}" if mbox_hop > 0 else " at unknown hop"
            reason += " (MSS modified or deleted)"
            result = TestResult(self, TEST_UNK, 1, reason.format(mbox_hop))

            if mbox_hop > 0:
                break
            else:
                res_stat = 1
        del res_stat, hops

        if result is not None:
            await self.send(syn_res.make_reset(self.src, self.dst))
            return result

        # Clear queues (might contain additional items due to multiple SYNs reaching the target)
        self.quote_queue.clear()
        self.recv_queue = asyncio.Queue(loop=self._loop)

        # TODO: multiple flights?
<<<<<<< HEAD
        alp = ALP_MAP[self.dst[1]](self.src, self.dst)
        req = alp.pull_data(200)
=======
        alp = ALP_MAP[self.dst.port](self.src, self.dst)
        req = alp.pull_data(256)
>>>>>>> 3ee7f21d
        if req is None:
            await self.send(syn_res.make_reset(self.src, self.dst))
            return TestResult(self, TEST_UNK, 1, "No ALP data available")

        # Path interference check above should cover this too
        await self.send(syn_res.make_reply(self.src, self.dst, window=0xffff, ack=True,
                                           options=(MSSOption(512),), payload=req))
        del req

        # Check received segment sizes
        seg = syn_res
        result = TestResult(self, TEST_PASS)
        await asyncio.sleep(30, loop=self._loop)
        while True:
            try:
                seg = Segment.from_bytes(self.dst.ip.packed, self.src.ip.packed,
                                         self.recv_queue.get_nowait())
            except asyncio.QueueEmpty:
                break
            except ValueError:
                # Silently ignore invalid segments
                pass
            else:
                # The only invalid way to respond to this late MSS is by processing it
                # This would lead to bigger segments being received
                if len(seg) > 276:
                    result = TestResult(self, TEST_FAIL, 1, "Segment too large")
                    break

        await self.send(seg.make_reset(self.src, self.dst))
        return result<|MERGE_RESOLUTION|>--- conflicted
+++ resolved
@@ -73,13 +73,8 @@
         self.recv_queue = asyncio.Queue(loop=self._loop)
 
         # TODO: multiple flights?
-<<<<<<< HEAD
-        alp = ALP_MAP[self.dst[1]](self.src, self.dst)
+        alp = ALP_MAP[self.dst.port](self.src, self.dst)
         req = alp.pull_data(200)
-=======
-        alp = ALP_MAP[self.dst.port](self.src, self.dst)
-        req = alp.pull_data(256)
->>>>>>> 3ee7f21d
         if req is None:
             await self.send(syn_res.make_reset(self.src, self.dst))
             return TestResult(self, TEST_UNK, 1, "No ALP data available")
@@ -197,13 +192,8 @@
         self.recv_queue = asyncio.Queue(loop=self._loop)
 
         # TODO: multiple flights?
-<<<<<<< HEAD
-        alp = ALP_MAP[self.dst[1]](self.src, self.dst)
+        alp = ALP_MAP[self.dst.port](self.src, self.dst)
         req = alp.pull_data(seg_max_len - 40)
-=======
-        alp = ALP_MAP[self.dst.port](self.src, self.dst)
-        req = alp.pull_data(seg_max_len)
->>>>>>> 3ee7f21d
         if req is None:
             await self.send(syn_res.make_reset(self.src, self.dst))
             return TestResult(self, TEST_UNK, 1, "No ALP data available")
@@ -312,13 +302,8 @@
         self.recv_queue = asyncio.Queue(loop=self._loop)
 
         # TODO: multiple flights?
-<<<<<<< HEAD
-        alp = ALP_MAP[self.dst[1]](self.src, self.dst)
+        alp = ALP_MAP[self.dst.port](self.src, self.dst)
         req = alp.pull_data(200)
-=======
-        alp = ALP_MAP[self.dst.port](self.src, self.dst)
-        req = alp.pull_data(256)
->>>>>>> 3ee7f21d
         if req is None:
             await self.send(syn_res.make_reset(self.src, self.dst))
             return TestResult(self, TEST_UNK, 1, "No ALP data available")
